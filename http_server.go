/* Copyright 2015 LinkedIn Corp. Licensed under the Apache License, Version
 * 2.0 (the "License"); you may not use this file except in compliance with
 * the License. You may obtain a copy of the License at
 * http://www.apache.org/licenses/LICENSE-2.0
 *
 * Unless required by applicable law or agreed to in writing, software
 * distributed under the License is distributed on an "AS IS" BASIS,
 * WITHOUT WARRANTIES OR CONDITIONS OF ANY KIND, either express or implied.
 */

package main

import (
	"encoding/json"
	"fmt"
	"github.com/linkedin/Burrow/protocol"
	"io"
	"net/http"
	"os"
	"strings"
)

type HttpServer struct {
	app *ApplicationContext
	mux *http.ServeMux
}

type appHandler struct {
	app     *ApplicationContext
	handler func(*ApplicationContext, http.ResponseWriter, *http.Request) (int, string)
}

func NewHttpServer(app *ApplicationContext) (*HttpServer, error) {
	server := &HttpServer{
		app: app,
		mux: http.NewServeMux(),
	}

	// This is a catchall for undefined URLs
	server.mux.HandleFunc("/", handleDefault)

	// This is a healthcheck URL. Please don't change it
	server.mux.HandleFunc("/burrow/admin", handleAdmin)

	// All valid paths go here. Make sure they use the right handler
	server.mux.Handle("/v2/kafka", appHandler{server.app, handleClusterList})
	server.mux.Handle("/v2/kafka/", appHandler{server.app, handleKafka})
	server.mux.Handle("/v2/zookeeper", appHandler{server.app, handleClusterList})
	// server.mux.Handle("/v2/zookeeper/", appHandler{server.app, handleZookeeper})

	go http.ListenAndServe(fmt.Sprintf(":%v", server.app.Config.Httpserver.Port), server.mux)
	return server, nil
}

func (ah appHandler) ServeHTTP(w http.ResponseWriter, r *http.Request) {
	w.Header().Set("Content-Type", "application/json")
	switch {
	case r.Method == "GET":
		if status, err := ah.handler(ah.app, w, r); status != 200 {
			http.Error(w, err, status)
		} else {
			io.WriteString(w, err)
		}
	case r.Method == "DELETE":
		// Later we can add authentication here
		if status, err := ah.handler(ah.app, w, r); status != 200 {
			http.Error(w, err, status)
		} else {
			io.WriteString(w, err)
		}
	default:
		http.Error(w, "{\"error\":true,\"message\":\"request method not supported\",\"result\":{}}", http.StatusMethodNotAllowed)
	}
}

// This is a catch-all handler for unknown URLs. It should return a 404
func handleDefault(w http.ResponseWriter, r *http.Request) {
	http.Error(w, "{\"error\":true,\"message\":\"invalid request type\",\"result\":{}}", http.StatusNotFound)
}

func handleAdmin(w http.ResponseWriter, r *http.Request) {
	if r.Method != "GET" {
		http.Error(w, "{\"error\":true,\"message\":\"request method not supported\",\"result\":{}}", http.StatusMethodNotAllowed)
	}
	io.WriteString(w, "GOOD")
}

type HTTPResponseRequestInfo struct {
	URI     string `json:"url"`
	Host    string `json:"host"`
	Cluster string `json:"cluster"`
	Group   string `json:"group"`
	Topic   string `json:"topic"`
}
type HTTPResponseError struct {
	Error   bool                    `json:"error"`
	Message string                  `json:"message"`
	Result  map[string]string       `json:"result"`
	Request HTTPResponseRequestInfo `json:"request"`
}
type HTTPResponseClusterDetailCluster struct {
	Zookeepers    []string `json:"zookeepers"`
	ZookeeperPort int      `json:"zookeeper_port"`
	ZookeeperPath string   `json:"zookeeper_path"`
	Brokers       []string `json:"brokers"`
	BrokerPort    int      `json:"broker_port"`
	OffsetsTopic  string   `json:"offsets_topic"`
}
type HTTPResponseClusterDetail struct {
	Error   bool                             `json:"error"`
	Message string                           `json:"message"`
	Cluster HTTPResponseClusterDetailCluster `json:"cluster"`
	Request HTTPResponseRequestInfo          `json:"request"`
}
type HTTPResponseClusterList struct {
	Error    bool                    `json:"error"`
	Message  string                  `json:"message"`
	Clusters []string                `json:"clusters"`
	Request  HTTPResponseRequestInfo `json:"request"`
}
type HTTPResponseTopicList struct {
	Error   bool                    `json:"error"`
	Message string                  `json:"message"`
	Topics  []string                `json:"topics"`
	Request HTTPResponseRequestInfo `json:"request"`
}
type HTTPResponseTopicDetail struct {
	Error   bool                    `json:"error"`
	Message string                  `json:"message"`
	Offsets []int64                 `json:"offsets"`
	Request HTTPResponseRequestInfo `json:"request"`
}
type HTTPResponseConsumerList struct {
	Error     bool                    `json:"error"`
	Message   string                  `json:"message"`
	Consumers []string                `json:"consumers"`
	Request   HTTPResponseRequestInfo `json:"request"`
}
type HTTPResponseConsumerStatus struct {
	Error   bool                    `json:"error"`
	Message string                  `json:"message"`
	Status  ConsumerGroupStatus     `json:"status"`
	Request HTTPResponseRequestInfo `json:"request"`
}

func makeRequestInfo(r *http.Request) HTTPResponseRequestInfo {
	hostname, _ := os.Hostname()
	return HTTPResponseRequestInfo{
		URI:  r.URL.Path,
		Host: hostname,
	}
}
func makeErrorResponse(errValue int, message string, w http.ResponseWriter, r *http.Request) (int, string) {
	rv := HTTPResponseError{
		Error:   true,
		Message: message,
		Request: makeRequestInfo(r),
	}

	jsonStr, err := json.Marshal(rv)
	if err != nil {
		return http.StatusInternalServerError, "{\"error\":true,\"message\":\"could not encode JSON\",\"result\":{}}"
	} else {
		w.Write(jsonStr)
		return errValue, ""
	}
}

func handleClusterList(app *ApplicationContext, w http.ResponseWriter, r *http.Request) (int, string) {
	if r.Method != "GET" {
		return makeErrorResponse(http.StatusMethodNotAllowed, "request method not supported", w, r)
	}

	clusterList := make([]string, len(app.Config.Kafka))
	i := 0
	for cluster, _ := range app.Config.Kafka {
		clusterList[i] = cluster
		i++
	}
	requestInfo := makeRequestInfo(r)
	jsonStr, err := json.Marshal(HTTPResponseClusterList{
		Error:    false,
		Message:  "cluster list returned",
		Clusters: clusterList,
		Request:  requestInfo,
	})
	if err != nil {
		return http.StatusInternalServerError, "{\"error\":true,\"message\":\"could not encode JSON\",\"result\":{}}"
	}

	w.Write(jsonStr)
	return 200, ""
}

// This is a router for all requests that operate against Kafka clusters (/v2/kafka/...)
func handleKafka(app *ApplicationContext, w http.ResponseWriter, r *http.Request) (int, string) {
	pathParts := strings.Split(r.URL.Path[1:], "/")
	if _, ok := app.Config.Kafka[pathParts[2]]; !ok {
		return makeErrorResponse(http.StatusNotFound, "cluster not found", w, r)
	}
	if pathParts[2] == "" {
		// Allow a trailing / on requests
		return handleClusterList(app, w, r)
	}
	if (len(pathParts) == 3) || (pathParts[3] == "") {
		return handleClusterDetail(app, w, r, pathParts[2])
	}

	switch pathParts[3] {
	case "consumer":
		switch {
		case r.Method == "DELETE":
			switch {
			case (len(pathParts) == 5) || (pathParts[5] == ""):
				return handleConsumerDrop(app, w, r, pathParts[2], pathParts[4])
			default:
				return makeErrorResponse(http.StatusMethodNotAllowed, "request method not supported", w, r)
			}
		case r.Method == "GET":
			switch {
			case (len(pathParts) == 4) || (pathParts[4] == ""):
				return handleConsumerList(app, w, r, pathParts[2])
			case (len(pathParts) == 5) || (pathParts[5] == ""):
				// Consumer detail - list of consumer streams/hosts? Can be config info later
				return makeErrorResponse(http.StatusNotFound, "unknown API call", w, r)
			case pathParts[5] == "topic":
				switch {
				case (len(pathParts) == 6) || (pathParts[6] == ""):
					return handleConsumerTopicList(app, w, r, pathParts[2], pathParts[4])
				case (len(pathParts) == 7) || (pathParts[7] == ""):
					return handleConsumerTopicDetail(app, w, r, pathParts[2], pathParts[4], pathParts[6])
				}
			case pathParts[5] == "status":
				return handleConsumerStatus(app, w, r, pathParts[2], pathParts[4], false)
			case pathParts[5] == "lag":
				return handleConsumerStatus(app, w, r, pathParts[2], pathParts[4], true)
			}
		default:
			return makeErrorResponse(http.StatusMethodNotAllowed, "request method not supported", w, r)
		}
	case "topic":
		switch {
		case r.Method != "GET":
			return makeErrorResponse(http.StatusMethodNotAllowed, "request method not supported", w, r)
		case (len(pathParts) == 4) || (pathParts[4] == ""):
			return handleBrokerTopicList(app, w, r, pathParts[2])
		case (len(pathParts) == 5) || (pathParts[5] == ""):
			return handleBrokerTopicDetail(app, w, r, pathParts[2], pathParts[4])
		}
	case "offsets":
		// Reserving this endpoint to implement later
		return makeErrorResponse(http.StatusNotFound, "unknown API call", w, r)
	}

	// If we fell through, return a 404
	return makeErrorResponse(http.StatusNotFound, "unknown API call", w, r)
}

func handleClusterDetail(app *ApplicationContext, w http.ResponseWriter, r *http.Request, cluster string) (int, string) {
	// Clearly show the root path in ZK (which we have a blank for after config)
	zkPath := app.Config.Kafka[cluster].ZookeeperPath
	if zkPath == "" {
		zkPath = "/"
	}

	requestInfo := makeRequestInfo(r)
	requestInfo.Cluster = cluster
	jsonStr, err := json.Marshal(HTTPResponseClusterDetail{
		Request: requestInfo,
		Error:   false,
		Message: "cluster detail returned",
		Cluster: HTTPResponseClusterDetailCluster{
			Zookeepers:    app.Config.Kafka[cluster].Zookeepers,
			ZookeeperPort: app.Config.Kafka[cluster].ZookeeperPort,
			ZookeeperPath: zkPath,
			Brokers:       app.Config.Kafka[cluster].Brokers,
			BrokerPort:    app.Config.Kafka[cluster].BrokerPort,
			OffsetsTopic:  app.Config.Kafka[cluster].OffsetsTopic,
		},
	})
	if err != nil {
		return http.StatusInternalServerError, "{\"error\":true,\"message\":\"could not encode JSON\",\"result\":{}}"
	}

	w.Write(jsonStr)
	return 200, ""
}

func handleConsumerList(app *ApplicationContext, w http.ResponseWriter, r *http.Request, cluster string) (int, string) {
	storageRequest := &RequestConsumerList{Result: make(chan []string), Cluster: cluster}
	app.Storage.requestChannel <- storageRequest

	requestInfo := makeRequestInfo(r)
	requestInfo.Cluster = cluster
	jsonStr, err := json.Marshal(HTTPResponseConsumerList{
		Error:     false,
		Request:   requestInfo,
		Message:   "consumer list returned",
		Consumers: <-storageRequest.Result,
	})

	if err != nil {
		return http.StatusInternalServerError, "{\"error\":true,\"message\":\"could not encode JSON\",\"result\":{}}"
	}

	w.Write(jsonStr)
	return 200, ""
}

func handleConsumerTopicList(app *ApplicationContext, w http.ResponseWriter, r *http.Request, cluster string, group string) (int, string) {
	storageRequest := &RequestTopicList{Result: make(chan *ResponseTopicList), Cluster: cluster, Group: group}
	app.Storage.requestChannel <- storageRequest
	result := <-storageRequest.Result
	if result.Error {
		return makeErrorResponse(http.StatusNotFound, "consumer group not found", w, r)
	}

	requestInfo := makeRequestInfo(r)
	requestInfo.Cluster = cluster
	requestInfo.Group = group
	jsonStr, err := json.Marshal(HTTPResponseTopicList{
		Error:   false,
		Message: "consumer topic list returned",
		Topics:  result.TopicList,
		Request: requestInfo,
	})
	if err != nil {
		return http.StatusInternalServerError, "{\"error\":true,\"message\":\"could not encode JSON\",\"result\":{}}"
	}
	w.Write(jsonStr)
	return 200, ""
}

func handleConsumerTopicDetail(app *ApplicationContext, w http.ResponseWriter, r *http.Request, cluster string, group string, topic string) (int, string) {
	storageRequest := &RequestOffsets{Result: make(chan *ResponseOffsets), Cluster: cluster, Topic: topic, Group: group}
	app.Storage.requestChannel <- storageRequest
	result := <-storageRequest.Result
	if result.ErrorGroup {
		return makeErrorResponse(http.StatusNotFound, "consumer group not found", w, r)
	}
	if result.ErrorTopic {
		return makeErrorResponse(http.StatusNotFound, "topic not found for consumer group", w, r)
	}

	requestInfo := makeRequestInfo(r)
	requestInfo.Cluster = cluster
	requestInfo.Group = group
	requestInfo.Topic = topic
	jsonStr, err := json.Marshal(HTTPResponseTopicDetail{
		Error:   false,
		Message: "consumer group topic offsets returned",
		Offsets: result.OffsetList,
		Request: requestInfo,
	})
	if err != nil {
		return http.StatusInternalServerError, "{\"error\":true,\"message\":\"could not encode JSON\",\"result\":{}}"
	}

	w.Write(jsonStr)
	return 200, ""
}

<<<<<<< HEAD
type HTTPResponseConsumerStatus struct {
	Error   bool                         `json:"error"`
	Message string                       `json:"message"`
	Status  protocol.ConsumerGroupStatus `json:"status"`
}

func handleConsumerStatus(app *ApplicationContext, w http.ResponseWriter, cluster string, group string, showall bool) (int, string) {
	storageRequest := &RequestConsumerStatus{
		Result:  make(chan *protocol.ConsumerGroupStatus),
		Cluster: cluster,
		Group:   group,
		Showall: showall,
	}
	app.Storage.requestChannel <- storageRequest
	result := <-storageRequest.Result
	if result.Status == protocol.StatusNotFound {
		return http.StatusNotFound, "{\"error\":true,\"message\":\"consumer group not found\",\"result\":{}}"
=======
func handleConsumerStatus(app *ApplicationContext, w http.ResponseWriter, r *http.Request, cluster string, group string, showall bool) (int, string) {
	storageRequest := &RequestConsumerStatus{Result: make(chan *ConsumerGroupStatus), Cluster: cluster, Group: group, Showall: showall}
	app.Storage.requestChannel <- storageRequest
	result := <-storageRequest.Result
	if result.Status == StatusNotFound {
		return makeErrorResponse(http.StatusNotFound, "consumer group not found", w, r)
>>>>>>> ec4d9098
	}

	requestInfo := makeRequestInfo(r)
	requestInfo.Cluster = cluster
	requestInfo.Group = group
	jsonStr, err := json.Marshal(HTTPResponseConsumerStatus{
		Error:   false,
		Message: "consumer group status returned",
		Status:  *result,
		Request: requestInfo,
	})
	if err != nil {
		return http.StatusInternalServerError, "{\"error\":true,\"message\":\"could not encode JSON\",\"result\":{}}"
	}
	w.Write(jsonStr)
	return 200, ""
}

<<<<<<< HEAD
func handleConsumerDrop(app *ApplicationContext, w http.ResponseWriter, cluster string, group string) (int, string) {
	storageRequest := &RequestConsumerDrop{
		Result:  make(chan protocol.StatusConstant),
		Cluster: cluster,
		Group:   group,
	}
	app.Storage.requestChannel <- storageRequest
	result := <-storageRequest.Result
	if result == protocol.StatusNotFound {
		return http.StatusNotFound, "{\"error\":true,\"message\":\"consumer group not found\",\"result\":{}}"
=======
func handleConsumerDrop(app *ApplicationContext, w http.ResponseWriter, r *http.Request, cluster string, group string) (int, string) {
	storageRequest := &RequestConsumerDrop{Result: make(chan StatusConstant), Cluster: cluster, Group: group}
	app.Storage.requestChannel <- storageRequest
	result := <-storageRequest.Result
	if result == StatusNotFound {
		return makeErrorResponse(http.StatusNotFound, "consumer group not found", w, r)
>>>>>>> ec4d9098
	}

	requestInfo := makeRequestInfo(r)
	requestInfo.Cluster = cluster
	requestInfo.Group = group
	jsonStr, err := json.Marshal(HTTPResponseError{
		Error:   false,
		Message: "consumer group removed",
		Request: requestInfo,
	})
	if err != nil {
		return http.StatusInternalServerError, "{\"error\":true,\"message\":\"could not encode JSON\",\"result\":{}}"
	} else {
		w.Write(jsonStr)
		return 200, ""
	}
}

func handleBrokerTopicList(app *ApplicationContext, w http.ResponseWriter, r *http.Request, cluster string) (int, string) {
	storageRequest := &RequestTopicList{Result: make(chan *ResponseTopicList), Cluster: cluster}
	app.Storage.requestChannel <- storageRequest
	result := <-storageRequest.Result

	requestInfo := makeRequestInfo(r)
	requestInfo.Cluster = cluster
	jsonStr, err := json.Marshal(HTTPResponseTopicList{
		Error:   false,
		Message: "broker topic list returned",
		Topics:  result.TopicList,
		Request: requestInfo,
	})
	if err != nil {
		return http.StatusInternalServerError, "{\"error\":true,\"message\":\"could not encode JSON\",\"result\":{}}"
	}

	w.Write(jsonStr)
	return 200, ""
}

func handleBrokerTopicDetail(app *ApplicationContext, w http.ResponseWriter, r *http.Request, cluster string, topic string) (int, string) {
	storageRequest := &RequestOffsets{Result: make(chan *ResponseOffsets), Cluster: cluster, Topic: topic}
	app.Storage.requestChannel <- storageRequest
	result := <-storageRequest.Result
	if result.ErrorTopic {
		return makeErrorResponse(http.StatusNotFound, "topic not found", w, r)
	}

	requestInfo := makeRequestInfo(r)
	requestInfo.Cluster = cluster
	requestInfo.Topic = topic
	jsonStr, err := json.Marshal(HTTPResponseTopicDetail{
		Error:   false,
		Message: "broker topic offsets returned",
		Offsets: result.OffsetList,
		Request: requestInfo,
	})
	if err != nil {
		return http.StatusInternalServerError, "{\"error\":true,\"message\":\"could not encode JSON\",\"result\":{}}"
	}

	w.Write(jsonStr)
	return 200, ""
}

func (server *HttpServer) Stop() {
	// Nothing to do right now
}<|MERGE_RESOLUTION|>--- conflicted
+++ resolved
@@ -137,10 +137,10 @@
 	Request   HTTPResponseRequestInfo `json:"request"`
 }
 type HTTPResponseConsumerStatus struct {
-	Error   bool                    `json:"error"`
-	Message string                  `json:"message"`
-	Status  ConsumerGroupStatus     `json:"status"`
-	Request HTTPResponseRequestInfo `json:"request"`
+	Error   bool                         `json:"error"`
+	Message string                       `json:"message"`
+	Status  protocol.ConsumerGroupStatus `json:"status"`
+	Request HTTPResponseRequestInfo      `json:"request"`
 }
 
 func makeRequestInfo(r *http.Request) HTTPResponseRequestInfo {
@@ -360,14 +360,7 @@
 	return 200, ""
 }
 
-<<<<<<< HEAD
-type HTTPResponseConsumerStatus struct {
-	Error   bool                         `json:"error"`
-	Message string                       `json:"message"`
-	Status  protocol.ConsumerGroupStatus `json:"status"`
-}
-
-func handleConsumerStatus(app *ApplicationContext, w http.ResponseWriter, cluster string, group string, showall bool) (int, string) {
+func handleConsumerStatus(app *ApplicationContext, w http.ResponseWriter, r *http.Request, cluster string, group string, showall bool) (int, string) {
 	storageRequest := &RequestConsumerStatus{
 		Result:  make(chan *protocol.ConsumerGroupStatus),
 		Cluster: cluster,
@@ -377,15 +370,7 @@
 	app.Storage.requestChannel <- storageRequest
 	result := <-storageRequest.Result
 	if result.Status == protocol.StatusNotFound {
-		return http.StatusNotFound, "{\"error\":true,\"message\":\"consumer group not found\",\"result\":{}}"
-=======
-func handleConsumerStatus(app *ApplicationContext, w http.ResponseWriter, r *http.Request, cluster string, group string, showall bool) (int, string) {
-	storageRequest := &RequestConsumerStatus{Result: make(chan *ConsumerGroupStatus), Cluster: cluster, Group: group, Showall: showall}
-	app.Storage.requestChannel <- storageRequest
-	result := <-storageRequest.Result
-	if result.Status == StatusNotFound {
 		return makeErrorResponse(http.StatusNotFound, "consumer group not found", w, r)
->>>>>>> ec4d9098
 	}
 
 	requestInfo := makeRequestInfo(r)
@@ -404,25 +389,12 @@
 	return 200, ""
 }
 
-<<<<<<< HEAD
-func handleConsumerDrop(app *ApplicationContext, w http.ResponseWriter, cluster string, group string) (int, string) {
-	storageRequest := &RequestConsumerDrop{
-		Result:  make(chan protocol.StatusConstant),
-		Cluster: cluster,
-		Group:   group,
-	}
+func handleConsumerDrop(app *ApplicationContext, w http.ResponseWriter, r *http.Request, cluster string, group string) (int, string) {
+	storageRequest := &RequestConsumerDrop{Result: make(chan protocol.StatusConstant), Cluster: cluster, Group: group}
 	app.Storage.requestChannel <- storageRequest
 	result := <-storageRequest.Result
 	if result == protocol.StatusNotFound {
-		return http.StatusNotFound, "{\"error\":true,\"message\":\"consumer group not found\",\"result\":{}}"
-=======
-func handleConsumerDrop(app *ApplicationContext, w http.ResponseWriter, r *http.Request, cluster string, group string) (int, string) {
-	storageRequest := &RequestConsumerDrop{Result: make(chan StatusConstant), Cluster: cluster, Group: group}
-	app.Storage.requestChannel <- storageRequest
-	result := <-storageRequest.Result
-	if result == StatusNotFound {
 		return makeErrorResponse(http.StatusNotFound, "consumer group not found", w, r)
->>>>>>> ec4d9098
 	}
 
 	requestInfo := makeRequestInfo(r)
