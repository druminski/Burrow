/* Copyright 2015 LinkedIn Corp. Licensed under the Apache License, Version
 * 2.0 (the "License"); you may not use this file except in compliance with
 * the License. You may obtain a copy of the License at
 * http://www.apache.org/licenses/LICENSE-2.0
 *
 * Unless required by applicable law or agreed to in writing, software
 * distributed under the License is distributed on an "AS IS" BASIS,
 * WITHOUT WARRANTIES OR CONDITIONS OF ANY KIND, either express or implied.
 */

package main

import (
	"bytes"
	log "github.com/cihub/seelog"
	"github.com/pborman/uuid"
	"io"
	"io/ioutil"
	"net"
	"net/http"
	"os"
	"strings"
	"text/template"
	"time"
)

type HttpNotifier struct {
	url            string
	templatePost   *template.Template
	templateDelete *template.Template
	threshold      int
	sendDelete     bool
	extras         map[string]string
	groupIds       map[string]map[string]Event
	httpClient     *http.Client
}

type Event struct {
	Id    string
	Start time.Time
}

func (notify *HttpNotifier) NotifierName() string {
	return "http-notify"
}

func (notifier *HttpNotifier) Notify(msg Message) error {
	switch msg.(type) {
	case *ConsumerGroupStatus:
		result := msg.(*ConsumerGroupStatus)
		return notifier.sendConsumerGroupStatusNotify(result)
	default:
		return nil
	}
	return nil
}

func (notifier *HttpNotifier) Ignore(msg Message) bool {
	switch msg.(type) {
	case *ConsumerGroupStatus:
		result, _ := msg.(*ConsumerGroupStatus)
		return int(result.Status) < notifier.threshold
	}
	return true
}

func NewHttpNotifier(app *ApplicationContext) (*HttpNotifier, error) {
	httpConfig := app.Config.Httpnotifier

	// Helper functions for templates
	fmap := template.FuncMap{
		"jsonencoder":     templateJsonEncoder,
		"topicsbystatus":  classifyTopicsByStatus,
		"partitioncounts": templateCountPartitions,
		"add":             templateAdd,
		"minus":           templateMinus,
		"multiply":        templateMultiply,
		"divide":          templateDivide,
<<<<<<< HEAD
=======
		"maxlag":          maxLagHelper,
>>>>>>> d20b57d5
	}

	// Compile the templates
	templatePost, err := template.New("post").Funcs(fmap).ParseFiles(httpConfig.TemplatePost)
	if err != nil {
		log.Criticalf("Cannot parse HTTP notifier POST template: %v", err)
		os.Exit(1)
	}
	templatePost = templatePost.Templates()[0]

	templateDelete, err := template.New("delete").Funcs(fmap).ParseFiles(httpConfig.TemplateDelete)
	if err != nil {
		log.Criticalf("Cannot parse HTTP notifier DELETE template: %v", err)
		os.Exit(1)
	}
	templateDelete = templateDelete.Templates()[0]

	// Parse the extra parameters for the templates
	extras := make(map[string]string)
	for _, extra := range httpConfig.Extras {
		parts := strings.Split(extra, "=")
		extras[parts[0]] = parts[1]
	}

	return &HttpNotifier{
		url:            httpConfig.Url,
		threshold:      httpConfig.PostThreshold,
		sendDelete:     httpConfig.SendDelete,
		templatePost:   templatePost,
		templateDelete: templateDelete,
		extras:         extras,
		groupIds:       make(map[string]map[string]Event),
		httpClient: &http.Client{
			Timeout: time.Duration(httpConfig.Timeout) * time.Second,
			Transport: &http.Transport{
				Dial: (&net.Dialer{
					KeepAlive: time.Duration(httpConfig.Keepalive) * time.Second,
				}).Dial,
				Proxy: http.ProxyFromEnvironment,
			},
		},
	}, nil
}

func (notifier *HttpNotifier) sendConsumerGroupStatusNotify(result *ConsumerGroupStatus) error {
	// We only use IDs if we are sending deletes
	idStr := ""
	startTime := time.Now()
	if notifier.sendDelete {
		if _, ok := notifier.groupIds[result.Cluster]; !ok {
			// Create the cluster map
			notifier.groupIds[result.Cluster] = make(map[string]Event)
		}
		if _, ok := notifier.groupIds[result.Cluster][result.Group]; !ok {
			// Create Event and Id
			eventId := uuid.NewRandom()
			idStr = eventId.String()
			notifier.groupIds[result.Cluster][result.Group] = Event{
				Id:    idStr,
				Start: startTime,
			}
		} else {
			idStr = notifier.groupIds[result.Cluster][result.Group].Id
			startTime = notifier.groupIds[result.Cluster][result.Group].Start
		}
	}

	// NOTE - I'm leaving the JsonEncode item in here so as not to break compatibility. New helpers go in the FuncMap above
	bytesToSend := new(bytes.Buffer)
	err := notifier.templatePost.Execute(bytesToSend, struct {
		Cluster    string
		Group      string
		Id         string
		Start      time.Time
		Extras     map[string]string
		Result     *ConsumerGroupStatus
		JsonEncode func(interface{}) string
	}{
		Cluster:    result.Cluster,
		Group:      result.Group,
		Id:         idStr,
		Start:      startTime,
		Extras:     notifier.extras,
		Result:     result,
		JsonEncode: templateJsonEncoder,
	})
	if err != nil {
		log.Errorf("Failed to assemble POST: %v", err)
		return err
	}

	// Send POST to HTTP endpoint
	req, err := http.NewRequest("POST", notifier.url, bytesToSend)
	req.Header.Set("Content-Type", "application/json")

	resp, err := notifier.httpClient.Do(req)
	if err != nil {
		log.Errorf("Failed to send POST for group %s in cluster %s at severity %v (Id %s): %v", result.Group, result.Cluster, result.Status, idStr, err)
		return err
	}
	io.Copy(ioutil.Discard, resp.Body)
	resp.Body.Close()

	if (resp.StatusCode >= 200) && (resp.StatusCode <= 299) {
		log.Debugf("Sent POST for group %s in cluster %s at severity %v (Id %s)", result.Group, result.Cluster, result.Status, idStr)
	} else {
		log.Errorf("Failed to send POST for group %s in cluster %s at severity %v (Id %s): %s", result.Group,
			result.Cluster, result.Status, idStr, resp.Status)
	}

	if notifier.sendDelete && (result.Status == StatusOK) {
		if _, ok := notifier.groupIds[result.Cluster][result.Group]; ok {
			// Send DELETE to HTTP endpoint
			bytesToSend := new(bytes.Buffer)
			err := notifier.templateDelete.Execute(bytesToSend, struct {
				Cluster string
				Group   string
				Id      string
				Start   time.Time
				Extras  map[string]string
			}{
				Cluster: result.Cluster,
				Group:   result.Group,
				Id:      notifier.groupIds[result.Cluster][result.Group].Id,
				Start:   notifier.groupIds[result.Cluster][result.Group].Start,
				Extras:  notifier.extras,
			})
			if err != nil {
				log.Errorf("Failed to assemble DELETE for group %s in cluster %s (Id %s): %v", result.Group,
					result.Cluster, notifier.groupIds[result.Cluster][result.Group].Id, err)
				return err
			}

			req, err := http.NewRequest("DELETE", notifier.url, bytesToSend)
			req.Header.Set("Content-Type", "application/json")

			resp, err := notifier.httpClient.Do(req)
			if err != nil {
				log.Errorf("Failed to send DELETE for group %s in cluster %s (Id %s): %v", result.Group,
					result.Cluster, notifier.groupIds[result.Cluster][result.Group].Id, err)
				return err
			}
			io.Copy(ioutil.Discard, resp.Body)
			resp.Body.Close()

			if (resp.StatusCode >= 200) && (resp.StatusCode <= 299) {
				log.Debugf("Sent DELETE for group %s in cluster %s (Id %s)", result.Group, result.Cluster,
					notifier.groupIds[result.Cluster][result.Group].Id)
			} else {
				log.Errorf("Failed to send DELETE for group %s in cluster %s (Id %s): %s", result.Group,
					result.Cluster, notifier.groupIds[result.Cluster][result.Group].Id, resp.Status)
			}

			// Remove ID for group that is now clear
			delete(notifier.groupIds[result.Cluster], result.Group)
		}
	}
	return nil
}<|MERGE_RESOLUTION|>--- conflicted
+++ resolved
@@ -76,10 +76,7 @@
 		"minus":           templateMinus,
 		"multiply":        templateMultiply,
 		"divide":          templateDivide,
-<<<<<<< HEAD
-=======
 		"maxlag":          maxLagHelper,
->>>>>>> d20b57d5
 	}
 
 	// Compile the templates
