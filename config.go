--- conflicted
+++ resolved
@@ -25,16 +25,16 @@
 
 // Configuration definition
 type ClientProfile struct {
-	ClientID       string   `gcfg:"client-id"`
-	TLS            bool     `gcfg:"tls"`
-	TLSNoVerify    bool     `gcfg:"tls-noverify"`
+	ClientID    string `gcfg:"client-id"`
+	TLS         bool   `gcfg:"tls"`
+	TLSNoVerify bool   `gcfg:"tls-noverify"`
 }
 type BurrowConfig struct {
 	General struct {
 		LogDir         string `gcfg:"logdir"`
 		LogConfig      string `gcfg:"logconfig"`
 		PIDFile        string `gcfg:"pidfile"`
-		ClientID      string   `gcfg:"client-id"`
+		ClientID       string `gcfg:"client-id"`
 		GroupBlacklist string `gcfg:"group-blacklist"`
 	}
 	Zookeeper struct {
@@ -105,7 +105,6 @@
 		Timeout        int      `gcfg:"timeout"`
 		Keepalive      int      `gcfg:"keepalive"`
 	}
-<<<<<<< HEAD
 	Slacknotifier struct {
 		Enable    bool     `gcfg:"enable"`
 		Groups    []string `gcfg:"group"`
@@ -119,9 +118,7 @@
 		Timeout   int      `gcfg:"timeout"`
 		Keepalive int      `gcfg:"keepalive"`
 	}
-=======
 	Clientprofile map[string]*ClientProfile
->>>>>>> d20b57d5
 }
 
 func ReadConfig(cfgFile string) *BurrowConfig {
@@ -199,7 +196,7 @@
 	// Kafka Client Profiles
 	// Set up a default profile, if needed
 	if _, ok := app.Config.Clientprofile["default"]; !ok {
-		app.Config.Clientprofile["default"] = &ClientProfile {
+		app.Config.Clientprofile["default"] = &ClientProfile{
 			ClientID: app.Config.General.ClientID,
 			TLS:      false,
 		}
